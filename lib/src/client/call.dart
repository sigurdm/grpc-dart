// Copyright (c) 2018, the gRPC project authors. Please see the AUTHORS file
// for details. All rights reserved.
//
// Licensed under the Apache License, Version 2.0 (the "License");
// you may not use this file except in compliance with the License.
// You may obtain a copy of the License at
//
//     http://www.apache.org/licenses/LICENSE-2.0
//
// Unless required by applicable law or agreed to in writing, software
// distributed under the License is distributed on an "AS IS" BASIS,
// WITHOUT WARRANTIES OR CONDITIONS OF ANY KIND, either express or implied.
// See the License for the specific language governing permissions and
// limitations under the License.

import 'dart:async';

import '../shared/message.dart';
import '../shared/status.dart';

import 'common.dart';
import 'connection.dart';
import 'method.dart';
import 'options.dart';
import 'transport/transport.dart';

const _reservedHeaders = [
  'content-type',
  'te',
  'grpc-timeout',
  'grpc-accept-encoding',
  'user-agent',
];

/// Provides per-RPC metadata.
///
/// Metadata providers will be invoked for every RPC, and can add their own
/// metadata to the RPC. If the function returns a [Future], the RPC will await
/// completion of the returned [Future] before transmitting the request.
///
/// The metadata provider is given the current [metadata] map (possibly modified
/// by previous metadata providers) and the [uri] that is being called, and is
/// expected to modify the map before returning or before completing the
/// returned [Future].
typedef FutureOr<void> MetadataProvider(
    Map<String, String> metadata, String uri);

/// Runtime options for an RPC.
class CallOptions {
  final Map<String, String> metadata;
  final Duration timeout;
  final List<MetadataProvider> metadataProviders;

  CallOptions._(this.metadata, this.timeout, this.metadataProviders);

  /// Creates a [CallOptions] object.
  ///
  /// [CallOptions] can specify static [metadata], set the [timeout], and
  /// configure per-RPC metadata [providers]. The metadata [providers] are
  /// invoked in order for every RPC, and can modify the outgoing metadata
  /// (including metadata provided by previous providers).
  factory CallOptions(
      {Map<String, String> metadata,
      Duration timeout,
      List<MetadataProvider> providers}) {
<<<<<<< HEAD
    return CallOptions._(Map.unmodifiable(metadata ?? {}), timeout,
        List.unmodifiable(providers ?? []));
  }

  factory CallOptions.from(Iterable<CallOptions> options) =>
      options.fold(CallOptions(), (p, o) => p.mergedWith(o));

  CallOptions mergedWith(CallOptions other) {
    if (other == null) return this;
    final mergedMetadata = Map.from(metadata)..addAll(other.metadata);
    final mergedTimeout = other.timeout ?? timeout;
    final mergedProviders = List.from(metadataProviders)
      ..addAll(other.metadataProviders);
    return CallOptions._(Map.unmodifiable(mergedMetadata), mergedTimeout,
        List.unmodifiable(mergedProviders));
=======
    return new CallOptions._(new Map.unmodifiable(metadata ?? {}), timeout,
        new List.unmodifiable(providers ?? []));
  }

  factory CallOptions.from(Iterable<CallOptions> options) =>
      options.fold(new CallOptions(), (p, o) => p.mergedWith(o));

  CallOptions mergedWith(CallOptions other) {
    if (other == null) return this;
    final mergedMetadata = new Map.from(metadata)..addAll(other.metadata);
    final mergedTimeout = other.timeout ?? timeout;
    final mergedProviders = new List.from(metadataProviders)
      ..addAll(other.metadataProviders);
    return new CallOptions._(new Map.unmodifiable(mergedMetadata),
        mergedTimeout, new List.unmodifiable(mergedProviders));
>>>>>>> 224b5c3f
  }
}

/// An active call to a gRPC endpoint.
class ClientCall<Q, R> implements Response {
  final ClientMethod<Q, R> _method;
  final Stream<Q> _requests;
  final CallOptions options;

  final _headers = Completer<Map<String, String>>();
  final _trailers = Completer<Map<String, String>>();
  bool _hasReceivedResponses = false;

  Map<String, String> _headerMetadata;

  GrpcTransportStream _stream;
  StreamController<R> _responses;
  StreamSubscription<List<int>> _requestSubscription;
  StreamSubscription<GrpcMessage> _responseSubscription;

  bool isCancelled = false;
  Timer _timeoutTimer;

  ClientCall(this._method, this._requests, this.options) {
    _responses = StreamController(onListen: _onResponseListen);
    if (options.timeout != null) {
      _timeoutTimer = Timer(options.timeout, _onTimedOut);
    }
  }

  void onConnectionError(error) {
    _terminateWithError(GrpcError.unavailable('Error connecting: $error'));
  }

  void _terminateWithError(GrpcError error) {
    if (!_responses.isClosed) {
      _responses.addError(error);
    }
    _safeTerminate();
  }

  static Map<String, String> _sanitizeMetadata(Map<String, String> metadata) {
    final sanitizedMetadata = <String, String>{};
    metadata.forEach((String key, String value) {
      final lowerCaseKey = key.trim().toLowerCase();
      if (!lowerCaseKey.startsWith(':') &&
          !_reservedHeaders.contains(lowerCaseKey)) {
        sanitizedMetadata[lowerCaseKey] = value.trim();
      }
    });
    return sanitizedMetadata;
  }

  void onConnectionReady(ClientConnection connection) {
    if (isCancelled) return;

    if (options.metadataProviders.isEmpty) {
      _sendRequest(connection, _sanitizeMetadata(options.metadata));
    } else {
      final metadata = Map<String, String>.from(options.metadata);
      Future.forEach(
              options.metadataProviders,
              (provider) => provider(
                  metadata, "${connection.authority}${audiencePath(_method)}"))
          .then((_) => _sendRequest(connection, _sanitizeMetadata(metadata)))
          .catchError(_onMetadataProviderError);
    }
  }

  void _onMetadataProviderError(error) {
    _terminateWithError(GrpcError.internal('Error making call: $error'));
  }

  void _sendRequest(ClientConnection connection, Map<String, String> metadata) {
    try {
      _stream = connection.makeRequest(
          _method.path, options.timeout, metadata, _onRequestError);
    } catch (e) {
      _terminateWithError(GrpcError.unavailable('Error making call: $e'));
      return;
    }
    _requestSubscription = _requests
        .map(_method.requestSerializer)
        .handleError(_onRequestError)
        .listen(_stream.outgoingMessages.add,
            onError: _stream.outgoingMessages.addError,
            onDone: _stream.outgoingMessages.close,
            cancelOnError: true);
    // The response stream might have been listened to before _stream was ready,
    // so try setting up the subscription here as well.
    _onResponseListen();
  }

  void _onTimedOut() {
    _responses.addError(GrpcError.deadlineExceeded('Deadline exceeded'));
    _safeTerminate();
  }

  /// Subscribe to incoming response messages, once [_stream] is available, and
  /// the caller has subscribed to the [_responses] stream.
  void _onResponseListen() {
    if (_stream != null &&
        _responses.hasListener &&
        _responseSubscription == null) {
      _responseSubscription = _stream.incomingMessages.listen(_onResponseData,
          onError: _onResponseError,
          onDone: _onResponseDone,
          cancelOnError: true);
      if (_responses.isPaused) {
        _responseSubscription.pause();
      }
      _responses.onPause = _responseSubscription.pause;
      _responses.onResume = _responseSubscription.resume;
      _responses.onCancel = _responseSubscription.cancel;
    }
  }

  /// Emit an error response to the user, and tear down this call.
  void _responseError(GrpcError error) {
    _responses.addError(error);
    _timeoutTimer?.cancel();
    _requestSubscription?.cancel();
    _responseSubscription.cancel();
    _responses.close();
    _stream.terminate();
  }

  /// Data handler for responses coming from the server. Handles header/trailer
  /// metadata, and forwards response objects to [_responses].
  void _onResponseData(GrpcMessage data) {
    if (data is GrpcData) {
      if (!_headers.isCompleted) {
        _responseError(GrpcError.unimplemented('Received data before headers'));
        return;
      }
      if (_trailers.isCompleted) {
        _responseError(GrpcError.unimplemented('Received data after trailers'));
        return;
      }
      _responses.add(_method.responseDeserializer(data.data));
      _hasReceivedResponses = true;
    } else if (data is GrpcMetadata) {
      if (!_headers.isCompleted) {
        // TODO(jakobr): Parse, and extract common headers.
        _headerMetadata = data.metadata;
        _headers.complete(_headerMetadata);
        return;
      }
      if (_trailers.isCompleted) {
        _responseError(GrpcError.unimplemented('Received multiple trailers'));
        return;
      }
      final metadata = data.metadata;
      _trailers.complete(metadata);
      // TODO(jakobr): Parse more!
      if (metadata.containsKey('grpc-status')) {
        final status = int.parse(metadata['grpc-status']);
        final message = metadata['grpc-message'];
        if (status != 0) {
          _responseError(GrpcError.custom(status, message));
        }
      }
    } else {
      _responseError(GrpcError.unimplemented('Unexpected frame received'));
    }
  }

  /// Handler for response errors. Forward the error to the [_responses] stream,
  /// wrapped if necessary.
  void _onResponseError(error) {
    if (error is GrpcError) {
      _responseError(error);
      return;
    }
    _responseError(GrpcError.unknown(error.toString()));
  }

  /// Handles closure of the response stream. Verifies that server has sent
  /// response messages and header/trailer metadata, as necessary.
  void _onResponseDone() {
    if (!_headers.isCompleted) {
      _responseError(GrpcError.unavailable('Did not receive anything'));
      return;
    }
    if (!_trailers.isCompleted) {
      if (_hasReceivedResponses) {
        // Trailers are required after receiving data.
        _responseError(GrpcError.unavailable('Missing trailers'));
        return;
      }

      // Only received a header frame and no data frames, so the header
      // should contain "trailers" as well (Trailers-Only).
      _trailers.complete(_headerMetadata);
      final status = _headerMetadata['grpc-status'];
      // If status code is missing, we must treat it as '0'. As in 'success'.
      final statusCode = status != null ? int.parse(status) : 0;
      if (statusCode != 0) {
        final message = _headerMetadata['grpc-message'];
        _responseError(GrpcError.custom(statusCode, message));
      }
    }
    _timeoutTimer?.cancel();
    _responses.close();
    _responseSubscription.cancel();
  }

  /// Error handler for the requests stream. Something went wrong while trying
  /// to send the request to the server. Abort the request, and forward the
  /// error to the user code on the [_responses] stream.
  void _onRequestError(error, [StackTrace stackTrace]) {
    if (error is! GrpcError) {
      error = GrpcError.unknown(error.toString());
    }

    _responses.addError(error);
    _timeoutTimer?.cancel();
    _responses.close();
    _requestSubscription?.cancel();
    _responseSubscription?.cancel();
    _stream.terminate();
  }

  Stream<R> get response => _responses.stream;

  @override
  Future<Map<String, String>> get headers => _headers.future;

  @override
  Future<Map<String, String>> get trailers => _trailers.future;

  @override
  Future<void> cancel() {
    if (!_responses.isClosed) {
      _responses.addError(GrpcError.cancelled('Cancelled by client.'));
    }
    return _terminate();
  }

  Future<void> _terminate() async {
    isCancelled = true;
    _timeoutTimer?.cancel();
    // Don't await _responses.close() here. It'll only complete once the done
    // event has been delivered, and it's the caller of this function that is
    // reading from responses as well, so we might end up deadlocked.
    _responses.close();
    _stream?.terminate();
    final futures = <Future>[];
    if (_requestSubscription != null) {
      futures.add(_requestSubscription.cancel());
    }
    if (_responseSubscription != null) {
      futures.add(_responseSubscription.cancel());
    }
    await Future.wait(futures);
  }

  Future<void> _safeTerminate() async {
    try {
      await _terminate();
    } catch (_) {}
  }
}<|MERGE_RESOLUTION|>--- conflicted
+++ resolved
@@ -63,23 +63,6 @@
       {Map<String, String> metadata,
       Duration timeout,
       List<MetadataProvider> providers}) {
-<<<<<<< HEAD
-    return CallOptions._(Map.unmodifiable(metadata ?? {}), timeout,
-        List.unmodifiable(providers ?? []));
-  }
-
-  factory CallOptions.from(Iterable<CallOptions> options) =>
-      options.fold(CallOptions(), (p, o) => p.mergedWith(o));
-
-  CallOptions mergedWith(CallOptions other) {
-    if (other == null) return this;
-    final mergedMetadata = Map.from(metadata)..addAll(other.metadata);
-    final mergedTimeout = other.timeout ?? timeout;
-    final mergedProviders = List.from(metadataProviders)
-      ..addAll(other.metadataProviders);
-    return CallOptions._(Map.unmodifiable(mergedMetadata), mergedTimeout,
-        List.unmodifiable(mergedProviders));
-=======
     return new CallOptions._(new Map.unmodifiable(metadata ?? {}), timeout,
         new List.unmodifiable(providers ?? []));
   }
@@ -95,7 +78,6 @@
       ..addAll(other.metadataProviders);
     return new CallOptions._(new Map.unmodifiable(mergedMetadata),
         mergedTimeout, new List.unmodifiable(mergedProviders));
->>>>>>> 224b5c3f
   }
 }
 
