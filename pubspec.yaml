name: grpc
description: Dart implementation of gRPC.
version: 0.6.6
author: Dart Team <misc@dartlang.org>
homepage: https://github.com/dart-lang/grpc-dart

environment:
  sdk: '>=2.0.0 <3.0.0'

dependencies:
<<<<<<< HEAD
  googleapis_auth: ^0.2.3+6
=======
  async: '>=1.13.3 <3.0.0'
  googleapis_auth: ^0.2.5+3
>>>>>>> 175910c5
  meta: ^1.0.5
  http: '>=0.11.3+17 <0.13.0'
  http2: ^0.1.7

dev_dependencies:
  build_runner: ^0.10.0
  build_test: ^0.10.3
  build_web_compilers: ^0.4.3
  mockito: ^3.0.0
  test: ^1.3.0<|MERGE_RESOLUTION|>--- conflicted
+++ resolved
@@ -8,12 +8,7 @@
   sdk: '>=2.0.0 <3.0.0'
 
 dependencies:
-<<<<<<< HEAD
-  googleapis_auth: ^0.2.3+6
-=======
-  async: '>=1.13.3 <3.0.0'
   googleapis_auth: ^0.2.5+3
->>>>>>> 175910c5
   meta: ^1.0.5
   http: '>=0.11.3+17 <0.13.0'
   http2: ^0.1.7
