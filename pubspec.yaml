--- conflicted
+++ resolved
@@ -10,18 +10,6 @@
   sdk: '>=2.2.0 <3.0.0'
 
 dependencies:
-<<<<<<< HEAD
-  googleapis_auth: ^0.2.5+3
-  meta: ^1.0.5
-  http: '>=0.11.3+17 <0.13.0'
-  http2: '>=0.1.7 <2.0.0'
-
-dev_dependencies:
-  build_runner: ^1.5.2
-  build_test: ^0.10.8
-  build_web_compilers: ^2.1.1
-  mockito: ^4.0.0
-=======
   async: ^2.2.0
   googleapis_auth: ^0.2.7
   meta: ^1.1.7
@@ -29,6 +17,8 @@
   http2: ^1.0.0
 
 dev_dependencies:
+  build_runner: ^1.5.2
+  build_test: ^0.10.8
+  build_web_compilers: ^2.1.1
   mockito: ^4.1.0
->>>>>>> e65c5207
   test: ^1.6.4