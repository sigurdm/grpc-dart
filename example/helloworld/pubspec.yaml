--- conflicted
+++ resolved
@@ -9,11 +9,7 @@
   async: '>=1.13.3 <3.0.0'
   grpc:
     path: ../../
-<<<<<<< HEAD
-  protobuf: ^0.9.0
-=======
   protobuf: ^0.10.1
 
 dev_dependencies:
-  test: ^1.3.0
->>>>>>> 97e47bd3
+  test: ^1.3.0